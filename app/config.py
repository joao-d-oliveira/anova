--- conflicted
+++ resolved
@@ -264,10 +264,9 @@
         return self._values.get("environment", "development")
     
     @property
-<<<<<<< HEAD
     def base_dir(self) -> str:
         return self._values.get("base_dir", "")
-=======
+
     def email_noreply_address(self) -> str:
         return self._values.get("email_noreply_address", "")
     
@@ -281,5 +280,4 @@
     
     @property
     def email_smtp_port(self) -> int:
-        return self._values.get("email_smtp_port", 0)
->>>>>>> 9f47b4c9
+        return self._values.get("email_smtp_port", 0)